--- conflicted
+++ resolved
@@ -15,11 +15,7 @@
 using LinearAlgebra
 
 
-<<<<<<< HEAD
-export TaylorF2, PhenomD, PhenomD_NRTidal, PhenomHM, PhenomNSBH, PhenomXAS, PhenomXHM, PhenomD_BGR, Model
-=======
-export TaylorF2, PhenomD, PhenomD_NRTidal, PhenomHM, PhenomNSBH, PhenomXAS, PhenomXHM, Model, GrModel, BgrModel
->>>>>>> 4e6fdfc5
+export TaylorF2, PhenomD, PhenomD_NRTidal, PhenomHM, PhenomNSBH, PhenomXAS, PhenomXHM, PhenomD_BGR, Model, GrModel, BgrModel
 export Ampl, Phi, PolAbs, Pol, _npar, _event_type, _available_waveforms, _fcut, _finalspin, _radiatednrg, _tau_star, _list_polarizations, hphc
 
 # Define an abstract type for the models
