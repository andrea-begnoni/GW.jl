--- conflicted
+++ resolved
@@ -144,11 +144,7 @@
     # Get the path to the directory of this file
     PACKAGE_DIR = @__DIR__
 
-<<<<<<< HEAD
-    # Go one step back in the path (from ""GW.jl/src" to "GW.jl")
-=======
     # Go one step back in the path (from ""GW.jl/src/waveforms" to "GW.jl")
->>>>>>> 0a7b7152
     PARENT_DIR = dirname(dirname(PACKAGE_DIR))
     
     # Construct the path to the "useful_files" folder from the parent directory
