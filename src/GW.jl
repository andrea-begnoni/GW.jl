--- conflicted
+++ resolved
@@ -31,13 +31,8 @@
 using .catalog
 
 # export from waveform.jl
-<<<<<<< HEAD
 export Ampl, Phi, Pol, _npar, _event_type, _available_waveforms, _fcut, _finalspin, _radiatednrg, _tau_star, _list_polarizations, hphc
 export TaylorF2, PhenomD, PhenomD_NRTidal, PhenomHM, PhenomNSBH, PhenomXAS, Model, GrModel, BgrModel
-=======
-export Ampl, Phi, _available_waveforms, _fcut, _finalspin, _radiatednrg, _tau_star, hphc
-export TaylorF2, PhenomD, PhenomD_NRTidal, PhenomHM, PhenomNSBH, PhenomXAS, Model, PhenomXHM
->>>>>>> 8726aba3
 
 
 # export from detector.jl
